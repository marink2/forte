//#include <cmath>
//#include <functional>
//#include <algorithm>
//#include <unordered_map>
//#include <numeric>

#include <boost/timer.hpp>

#include <libpsio/psio.hpp>
#include <libmints/molecule.h>

#include "aci.h"
#include "sparse_ci_solver.h"
#include "stl_bitset_determinant.h"
<<<<<<< HEAD
#include "fci_vector.h"
#include "mp2_nos.h"
=======
>>>>>>> 9b7bfe37

using namespace std;
using namespace psi;


namespace psi{ namespace forte{

/**
 * Template used to quickly access
 * vectors that store three related quantities
 **/

template <typename a, typename b, typename c>
using oVector = std::vector<std::pair<a, std::pair< b,c >> >;

/**
 * Template for vector of pairs
 **/

template < typename a, typename b>
using pVector = std::vector<std::pair< a,b> >;

inline double clamp(double x, double a, double b)

{
    return x < a ? a : (x > b ? b : x);
}

bool pairComp(const std::pair<double, STLBitsetDeterminant> E1, const std::pair<double, STLBitsetDeterminant> E2){
	return E1.first < E2.first;
}

/**
 * This is a smooth step function that is
 * 0.0 for x <= edge0
 * 1.0 for x >= edge1
 */
inline double smootherstep(double edge0, double edge1, double x)
{
    if (edge1 == edge0){
        return x <= edge0 ? 0.0 : 1.0;
    }
    // Scale, and clamp x to 0..1 range
    x = clamp((x - edge0)/(edge1 - edge0), 0.0, 1.0);
    // Evaluate polynomial
    return x * x * x *( x *( x * 6. - 15.) + 10.);
}

AdaptiveCI::AdaptiveCI(boost::shared_ptr<Wavefunction> wfn, Options &options, std::shared_ptr<ForteIntegrals>  ints,
                       std::shared_ptr<MOSpaceInfo> mo_space_info)
    : Wavefunction(options,_default_psio_lib_),
		options_(options), 
		ints_(ints), 
		mo_space_info_(mo_space_info),
		wfn_(wfn)
{
    // Copy the wavefunction information
    copy(wfn);

    startup();
    print_info();
}

AdaptiveCI::~AdaptiveCI()
{
}

void AdaptiveCI::startup()
{
	fci_ints_ = std::make_shared<FCIIntegrals>(ints_, mo_space_info_);
    STLBitsetDeterminant::set_ints(fci_ints_);

    nuclear_repulsion_energy_ = molecule_->nuclear_repulsion_energy();
	//Get wfn info
    wavefunction_symmetry_ = 0;
    if(options_["ROOT_SYM"].has_changed()){
        wavefunction_symmetry_ = options_.get_int("ROOT_SYM");
    }
	wavefunction_multiplicity_ = 1;
	if(options_["MULTIPLICITY"].has_changed()){
		wavefunction_multiplicity_ = options_.get_int("MULTIPLICITY");
	}

	nact_ = mo_space_info_->size("ACTIVE");
	nactpi_ = mo_space_info_->get_dimension("ACTIVE");

	// Include frozen_docc and restricted_docc
	frzcpi_ = mo_space_info_->get_dimension("INACTIVE_DOCC");
	frzvpi_ = mo_space_info_->get_dimension("INACTIVE_UOCC");
	nfrzc_ = mo_space_info_->size("INACTIVE_DOCC");

	// "Correlated" includes restricted_docc
    ncmo_ = mo_space_info_->size("CORRELATED");
    ncmopi_ = mo_space_info_->get_dimension("CORRELATED");
	rdoccpi_ = mo_space_info_->get_dimension("RESTRICTED_DOCC");

	// Number of correlated electrons
	nactel_ = 0;
	nalpha_ = 0;
	nbeta_ = 0;
	int nel = 0;
	for(int h = 0; h < nirrep_; ++h){
        nel += 2 * doccpi_[h] + soccpi_[h];
	}
		
	int ms = wavefunction_multiplicity_ - 1;
	nactel_ = nel - 2 * nfrzc_;
	nalpha_ = (nactel_ + ms) / 2;
	nbeta_  = nactel_ - nalpha_; 

	outfile->Printf("\n  Total electrons: %zu", nel);
	outfile->Printf("\n  Number of active electrons: %d",nactel_);
	outfile->Printf("\n  nalpha: %d", nalpha_);
	outfile->Printf("\n  nbeta:  %d \n", nbeta_);


	mo_symmetry_ = mo_space_info_->symmetry("ACTIVE");

	rdocc_ = mo_space_info_->size("RESTRICTED_DOCC");
	rvir_  = mo_space_info_->size("RESTRICTED_UOCC");	

	outfile->Printf("\n  There are %d frozen orbitals.", nfrzc_);
	outfile->Printf("\n  There are %zu active orbitals.", nact_);

    // Build the reference determinant and compute its energy
    reference_determinant_ = STLBitsetDeterminant(get_occupation());
    outfile->Printf("\n  The reference determinant is:\n");
    reference_determinant_.print();
	outfile->Printf("\n  The reference energy is %1.8f", reference_determinant_.energy() + nuclear_repulsion_energy_ + fci_ints_->scalar_energy());


    // Read options
    nroot_ = options_.get_int("NROOT");
    tau_p_ = options_.get_double("TAUP");
    tau_q_ = options_.get_double("TAUQ");

    add_aimed_degenerate_ = options_.get_bool("ACI_ADD_AIMED_DEGENERATE");
    project_out_spin_contaminants_ = options_.get_bool("PROJECT_OUT_SPIN_CONTAMINANTS");
    spin_complete_ = options_.get_bool("ENFORCE_SPIN_COMPLETE");

    do_smooth_ = options_.get_bool("SMOOTH");
    smooth_threshold_ = options_.get_double("SMOOTH_THRESHOLD");

	spin_tol_ = options_.get_double("SPIN_TOL");
	//set the initial S^@ guess as input multiplicity
	int S   = (wavefunction_multiplicity_ - 1.0)/2.0; 
	int S2 = wavefunction_multiplicity_ - 1.0;
	for(int n = 0; n < nroot_; ++n){
		root_spin_vec_.push_back(make_pair( S, S2 ));
	}
	

	//get options for algorithm
	perturb_select_ = options_.get_bool("PERTURB_SELECT");
    pq_function_ = options_.get_str("PQ_FUNCTION");
    q_rel_ = options_.get_bool("Q_REL");
    q_reference_ = options_.get_str("Q_REFERENCE");
    ex_alg_ = options_.get_str("EXCITED_ALGORITHM");
    post_root_ = max( nroot_, options_.get_int("POST_ROOT") );
    post_diagonalize_ = options_.get_bool("POST_DIAGONALIZE");
    form_1_RDM_ = options_.get_bool("1_RDM");
    do_guess_ = options_.get_bool("LAMBDA_GUESS");
    det_save_ = options_.get_bool("SAVE_DET_FILE");


    if (options_.get_str("DIAG_ALGORITHM") == "FULL"){
        diag_method_ = Full;
    } else if (options_.get_str("DIAG_ALGORITHM") == "DAVIDSON"){
        diag_method_ = DavidsonLiuSparse;
    } else if (options_.get_str("DIAG_ALGORITHM") == "DAVIDSONLIST"){
        diag_method_ = DavidsonLiuList;
    } else if (options_.get_str("DIAG_ALGORITHM") == "SOLVER"){
        diag_method_ = DLSolver;
    }

    aimed_selection_ = false;
    energy_selection_ = false;
    if (options_.get_str("SELECT_TYPE") == "AIMED_AMP"){
        aimed_selection_ = true;
        energy_selection_ = false;
    }else if (options_.get_str("SELECT_TYPE") == "AIMED_ENERGY"){
        aimed_selection_ = true;
        energy_selection_ = true;
    }else if(options_.get_str("SELECT_TYPE") == "ENERGY"){
        aimed_selection_ = false;
        energy_selection_ = true;
    }else if(options_.get_str("SELECT_TYPE") == "AMP"){
        aimed_selection_ = false;
        energy_selection_ = false;
    }
}

void AdaptiveCI::print_info()
{
    print_method_banner({"Adaptive Configuration Interaction","written by Francesco A. Evangelista"});

    // Print a summary
    std::vector<std::pair<std::string,int>> calculation_info{
        {"Multiplicity",wavefunction_multiplicity_},
        {"Symmetry",wavefunction_symmetry_},
        {"Number of roots",nroot_},
        {"Root used for properties",options_.get_int("ROOT")}};

    std::vector<std::pair<std::string,double>> calculation_info_double{
        {"P-threshold",tau_p_},
        {"Q-threshold",tau_q_},
        {"Convergence threshold",options_.get_double("E_CONVERGENCE")}};

    std::vector<std::pair<std::string,std::string>> calculation_info_string{
        {"Determinant selection criterion",energy_selection_ ? "Second-order Energy" : "First-order Coefficients"},
        {"Selection criterion",aimed_selection_ ? "Aimed selection" : "Threshold"},
        {"PQ Function", options_.get_str("PQ_FUNCTION")},
        {"Q Type", q_rel_ ? "Relative Energy" : "Absolute Energy"},
        {"PT2 Parameters", options_.get_bool("PERTURB_SELECT") ? "True" : "False"},
        {"Project out spin contaminants",project_out_spin_contaminants_ ? "True" : "False"},
        {"Enforce spin completeness of basis", spin_complete_ ? "True" : "False"},
        {"Enforce complete aimed selection", add_aimed_degenerate_ ? "True" : "False"}};

    // Print some information
    outfile->Printf("\n  ==> Calculation Information <==\n");
    outfile->Printf("\n  %s",string(65,'-').c_str());
    for (auto& str_dim : calculation_info){
        outfile->Printf("\n    %-40s %-5d",str_dim.first.c_str(),str_dim.second);
    }
    for (auto& str_dim : calculation_info_double){
        outfile->Printf("\n    %-40s %8.2e",str_dim.first.c_str(),str_dim.second);
    }
    for (auto& str_dim : calculation_info_string){
        outfile->Printf("\n    %-40s %s",str_dim.first.c_str(),str_dim.second.c_str());
    }
    outfile->Printf("\n  %s",string(65,'-').c_str());
    outfile->Flush();
}

std::vector<int> AdaptiveCI::get_occupation()
{
	
	std::vector<int> occupation(2 * nact_,0);

	//Get reference type
	std::string ref_type = options_.get_str("REFERENCE");
	outfile->Printf("\n  Using %s reference.\n", ref_type.c_str());

	//nyms denotes the number of electrons needed to assign symmetry and multiplicity
	int nsym = wavefunction_multiplicity_ - 1;
	int orb_sym = wavefunction_symmetry_;

	if(wavefunction_multiplicity_ == 1){
		nsym = 2;
	}

	// Grab an ordered list of orbital energies, sym labels, and idxs
	oVector<double,int,int> labeled_orb_en;
	oVector<double,int,int> labeled_orb_en_alfa;
	oVector<double,int,int> labeled_orb_en_beta;
	
	// For a restricted reference
	if(ref_type == "RHF" or ref_type == "RKS" or ref_type == "ROHF"){
		labeled_orb_en = sym_labeled_orbitals("RHF");

		// Build initial reference determinant from restricted reference
		for(int i = 0 ; i < nalpha_; ++i){
			occupation[labeled_orb_en[i].second.second] = 1;
		}
		for(int i = 0; i < nbeta_; ++i){
			occupation[nact_ + labeled_orb_en[i].second.second] = 1;
		}

		// Loop over as many outer-shell electrons as needed to get correct sym
		for(int k = 1; k <= nsym;){
		
			bool add = false;
			// Remove electron from highest energy docc
			occupation[labeled_orb_en[nalpha_ - k].second.second] = 0;
			outfile->Printf("\n  Electron removed from %d, out of %d", labeled_orb_en[nalpha_ - k].second.second, nactel_);
		
			// Determine proper symmetry for new occupation
			orb_sym = wavefunction_symmetry_; 
			
			if(wavefunction_multiplicity_ == 1){
				orb_sym = labeled_orb_en[nalpha_ - 1].second.first ^ orb_sym;
			}else{
				for(int i = 1; i <= nsym; ++i){
					orb_sym = labeled_orb_en[nalpha_ - i].second.first ^ orb_sym;
				}
				orb_sym  = labeled_orb_en[nalpha_ - k].second.first ^ orb_sym;
			}

			outfile->Printf("\n  Need orbital of symmetry %d", orb_sym);

			// Add electron to lowest-energy orbital of proper symmetry
			// Loop from current occupation to max MO until correct orbital is reached
			for(int i = nalpha_ - k, maxi = nactel_; i < maxi; ++i){
				if(orb_sym == labeled_orb_en[i].second.first and occupation[labeled_orb_en[i].second.second] != 1){
					occupation[labeled_orb_en[i].second.second] = 1;
					outfile->Printf("\n  Added electron to %d", labeled_orb_en[i].second.second);
					add = true;
					break;
				}else{
					continue;
				}
			}
			//If a new occupation could not be created, put electron back and remove a different one
			if(!add){
				occupation[labeled_orb_en[nalpha_ - k].second.second] = 1;
				outfile->Printf("\n  No orbital of symmetry %d available! Putting electron back...", orb_sym);
				++k;
			}else{
				break;
			}

		} // End loop over k

	}else{
		labeled_orb_en_alfa = sym_labeled_orbitals("ALFA");
		labeled_orb_en_beta = sym_labeled_orbitals("BETA");

		// For an unrestricted reference
		// Make the reference
		// For singlets, this will be closed-shell

		for(int i = 0; i < nalpha_; ++i){
			occupation[labeled_orb_en_alfa[i].second.second] = 1;
		}
		for(int i = 0; i < nbeta_; ++i){
			occupation[labeled_orb_en_beta[i].second.second + nact_] = 1;
		}

		if( nalpha_ >= nbeta_ ) {
			
			// Loop over k
			for(int k = 1; k < nsym;){
				
				bool add = false;
				// Remove highest energy alpha electron
				occupation[labeled_orb_en_alfa[nalpha_ - k].second.second] = 0;

				outfile->Printf("\n  Electron removed from %d, out of %d", labeled_orb_en_alfa[nalpha_ - k].second.second, nactel_);

				//Determine proper symmetry for new electron
				
				orb_sym = wavefunction_symmetry_;

				if(wavefunction_multiplicity_ == 1){
					orb_sym = labeled_orb_en_alfa[nalpha_ - 1].second.first ^ orb_sym;
				}else{
					for(int i = 1; i <= nsym; ++i){
						orb_sym = labeled_orb_en_alfa[nalpha_ - i].second.first ^ orb_sym;
					}
					orb_sym = labeled_orb_en_alfa[nalpha_ - k].second.first ^ orb_sym;
				}

				outfile->Printf("\n  Need orbital of symmetry %d", orb_sym);

				// Add electron to lowest-energy orbital of proper symmetry
				for(int i = nalpha_ - k; i < nactel_; ++i){
					if(orb_sym == labeled_orb_en_alfa[i].second.first and occupation[labeled_orb_en_alfa[i].second.second] != 1 ){
						occupation[labeled_orb_en_alfa[i].second.second] = 1;
						outfile->Printf("\n  Added electron to %d", labeled_orb_en_alfa[i].second.second);
						add = true;
						break;
					}else{
						continue;
					}
				}

				// If a new occupation could not be made,
				// add electron back and try a different one

				if(!add){
					occupation[labeled_orb_en_alfa[nalpha_ - k].second.second] = 1;
					outfile->Printf("\n  No orbital of symmetry %d available! Putting it back...", orb_sym);
					++k;
				}else{
					break;
				}

			}//	End loop over k
		}else{    // End if(nalpha_ >= nbeta_ )
			
			for(int k = 1; k < nsym;){
				
				bool add = false;

				// Remove highest-energy beta electron
				occupation[labeled_orb_en_beta[nbeta_ - k].second.second] = 0;
				outfile->Printf("\n  Electron removed from %d, out of %d", labeled_orb_en_beta[nbeta_ - k].second.second, nactel_);

				//Determine proper symetry for new occupation
				orb_sym = wavefunction_symmetry_;

				if(wavefunction_multiplicity_ == 1){
					orb_sym = labeled_orb_en_beta[nbeta_ - 1].second.first ^ orb_sym;
				}else{
					for(int i = 1; i <= nsym; ++i){
						orb_sym = labeled_orb_en_beta[nbeta_ - i].second.first ^ orb_sym;
					}
					orb_sym = labeled_orb_en_beta[nbeta_ - k].second.first ^  orb_sym;
				}

				outfile->Printf("\n  Need orbital of symmetry %d", orb_sym);

				// Add electron to lowest-energy beta orbital
				
				for(int i = nbeta_ - k; i < nactel_; ++i){
					if( orb_sym == labeled_orb_en_beta[i].second.first and occupation[labeled_orb_en_beta[i].second.second] != 1){
						occupation[labeled_orb_en_beta[i].second.second] = 1;
						outfile->Printf("\n Added electron to %d", labeled_orb_en_beta[i].second.second);
						add = true;
						break;
					}
				}

				// If a new occupation could not be made,
				// replace the electron and try again

				if(!add){
					occupation[labeled_orb_en_beta[nbeta_ - k].second.second] = 1;
					outfile->Printf("\n  No orbital of symmetry %d available! Putting electron back...", orb_sym);
					++k;
				}else{
					break;
				}

			} //End loop over k
		} // End if nalpha_ < nbeta_
	}
	return occupation;	
}

double AdaptiveCI::compute_energy()
{
    boost::timer t_iamrcisd;
    outfile->Printf("\n\n  Iterative Adaptive CI");

    SharedMatrix H;
    SharedMatrix P_evecs;
    SharedMatrix PQ_evecs;
    SharedVector P_evals;
    SharedVector PQ_evals;

    // Use the reference determinant as a starting point
    std::vector<bool> alfa_bits = reference_determinant_.get_alfa_bits_vector_bool();
    std::vector<bool> beta_bits = reference_determinant_.get_beta_bits_vector_bool();
    STLBitsetDeterminant bs_det(alfa_bits,beta_bits);
	P_space_.push_back(bs_det);
    P_space_map_[bs_det] = 1;
	
	det_history_[bs_det].push_back(std::make_pair(0, "I"));
	
    outfile->Printf("\n  The model space contains %zu determinants",P_space_.size());
    outfile->Flush();

    std::vector<std::vector<double> > energy_history;
    SparseCISolver sparse_solver;
    sparse_solver.set_parallel(true);
    sparse_solver.set_e_convergence(options_.get_double("E_CONVERGENCE"));
    sparse_solver.set_maxiter_davidson(options_.get_int("MAXITER_DAVIDSON"));
    sparse_solver.set_spin_project(project_out_spin_contaminants_);

	int spin_projection = options_.get_int("SPIN_PROJECTION");

	if( det_save_) det_list_.open("det_list.txt");
    int maxcycle = 20;
    for (int cycle = 0; cycle < maxcycle; ++cycle){

        // Step 1. Diagonalize the Hamiltonian in the P space
        int num_ref_roots = std::min(nroot_,int(P_space_.size()));
		cycle_ = cycle;
		std::string cycle_h = "Cycle " + std::to_string(cycle_); 
		print_h2(cycle_h);
        outfile->Printf("\n  Initial P space dimension: %zu", P_space_.size());

		// Check that the initial space is spin-complete
		if(spin_complete_){
            STLBitsetDeterminant::enforce_spin_completeness(P_space_);
			outfile->Printf("\n  %s: %zu determinants","Spin-complete dimension of the P space",P_space_.size());
        }else{
			outfile->Printf("\n Not checking for spin-completeness.");
		}
        // Diagonalize H in the P space
        sparse_solver.diagonalize_hamiltonian(P_space_,P_evals,P_evecs,num_ref_roots,wavefunction_multiplicity_,diag_method_);
		if(det_save_) save_dets_to_file( P_space_, P_evecs );

		// Save the dimention of the previous PQ space
		//size_t PQ_space_prev = PQ_space_.size();

		// Use spin projection to ensure the P space is spin pure
		if( spin_projection == 1 or spin_projection == 3){
			double spin_contamination = compute_spin_contamination(P_space_, P_evecs, num_ref_roots);
			if(spin_contamination >= spin_tol_){
				outfile->Printf("\n  Average spin contamination per root is %1.5f", spin_contamination);
				full_spin_transform(P_space_, P_evecs, num_ref_roots);
				P_evecs->zero();
				P_evecs = PQ_spin_evecs_->clone();
                sparse_solver.compute_H_expectation_val(P_space_,P_evals,P_evecs,num_ref_roots,diag_method_);
			}else{
				outfile->Printf("\n  Average spin contamination (%1.5f) is less than tolerance (%1.5f)", spin_contamination, spin_tol_);
				outfile->Printf("\n  No need to perform spin projection.");
			}
		}else{
			outfile->Printf("\n  Not performing spin projection.");
		}

        // Print the energy
        outfile->Printf("\n");
        for (int i = 0; i < num_ref_roots; ++i){
            double abs_energy = P_evals->get(i) + nuclear_repulsion_energy_ + fci_ints_->scalar_energy();
            double exc_energy = pc_hartree2ev * (P_evals->get(i) - P_evals->get(0));
            outfile->Printf("\n    P-space  CI Energy Root %3d        = %.12f Eh = %8.4f eV",i + 1,abs_energy,exc_energy);
        }
        outfile->Printf("\n");
        outfile->Flush();


        // Step 2. Find determinants in the Q space        
        find_q_space(num_ref_roots,P_evals,P_evecs);

		// Check if P+Q space is spin complete
		if(spin_complete_){
            STLBitsetDeterminant::enforce_spin_completeness(PQ_space_);
			outfile->Printf("\n  Spin-complete dimension of the PQ space: %zu", PQ_space_.size());
		}

        // Step 3. Diagonalize the Hamiltonian in the P + Q space
        sparse_solver.diagonalize_hamiltonian(PQ_space_,PQ_evals,PQ_evecs,num_ref_roots,wavefunction_multiplicity_,diag_method_);
		if(det_save_) save_dets_to_file( PQ_space_, PQ_evecs );

		// Ensure the solutions are spin-pure
		if( spin_projection == 1 or spin_projection == 3){
			double spin_contamination = compute_spin_contamination(PQ_space_, PQ_evecs, num_ref_roots);
			if(spin_contamination >= spin_tol_){
				outfile->Printf("\n  Average spin contamination per root is %1.5f", spin_contamination);
				full_spin_transform(PQ_space_, PQ_evecs, num_ref_roots);
				PQ_evecs->zero();
				PQ_evecs = PQ_spin_evecs_->clone();
                sparse_solver.compute_H_expectation_val(PQ_space_,PQ_evals,PQ_evecs,num_ref_roots,diag_method_);
			}else{
				outfile->Printf("\n Average spin contamination (%1.5f) is less than tolerance (%1.5f)", spin_contamination, spin_tol_);
				outfile->Printf("\n No need to perform spin projection.");
			}
		}else{
			outfile->Printf("\n  Not performing spin projection.");
		}

        // Print the energy
        outfile->Printf("\n");
        for (int i = 0; i < num_ref_roots; ++ i){
            double abs_energy = PQ_evals->get(i) + nuclear_repulsion_energy_ + fci_ints_->scalar_energy();
            double exc_energy = pc_hartree2ev * (PQ_evals->get(i) - PQ_evals->get(0));
            outfile->Printf("\n    PQ-space CI Energy Root %3d        = %.12f Eh = %8.4f eV",i + 1,abs_energy,exc_energy);
            outfile->Printf("\n    PQ-space CI Energy + EPT2 Root %3d = %.12f Eh = %8.4f eV",i + 1,abs_energy + multistate_pt2_energy_correction_[i],
                            exc_energy + pc_hartree2ev * (multistate_pt2_energy_correction_[i] - multistate_pt2_energy_correction_[0]));
        }
        outfile->Printf("\n");
        outfile->Flush();


        // Step 4. Check convergence and break if needed
        bool converged = check_convergence(energy_history,PQ_evals);
        if (converged) break;

        // Step 5. Prune the P + Q space to get an updated P space
        prune_q_space(PQ_space_,P_space_,P_space_map_,PQ_evecs,num_ref_roots);        

        // Print information about the wave function
        print_wfn(PQ_space_,PQ_evecs,num_ref_roots);
    }// end iterations

	if( det_save_ ) det_list_.close();
    outfile->Printf("\n\n  ==> Post-Iterations <==\n");

	//STLBitsetDeterminant::check_uniqueness(P_space_);

	// Ensure the solutions are spin-pure
	if( spin_projection == 2 or spin_projection == 3){
		double spin_contamination = compute_spin_contamination(PQ_space_, PQ_evecs, nroot_);
		if(spin_contamination >= spin_tol_){
			outfile->Printf("\n  Average spin contamination per root is %1.5f", spin_contamination);
			full_spin_transform(PQ_space_, PQ_evecs, nroot_);
			outfile->Printf("\n  ...done");
			PQ_evecs->print();
		//	P_evecs->zero();
			//P_evecs = PQ_spin_evecs_->clone();
            sparse_solver.compute_H_expectation_val(PQ_space_,PQ_evals,PQ_evecs,nroot_,diag_method_);
		}else{
			outfile->Printf("\n  Average spin contamination (%1.5f) is less than tolerance (%1.5f)", spin_contamination, spin_tol_);
			outfile->Printf("\n  No need to perform spin projection.");
		}
	}else{
		outfile->Printf("\n  Not performing spin projection.");
	}

    // Do Hamiltonian smoothing
    if (do_smooth_){
        smooth_hamiltonian(P_space_,P_evals,P_evecs,nroot_);
    }

	outfile->Printf("\n  Printing Wavefunction Information");
	print_wfn(PQ_space_, PQ_evecs, nroot_);
	outfile->Printf("\n\n     Order		 # of Dets        Total |c^2|   ");
	outfile->Printf(  "\n  __________ 	____________   ________________ ");
    wfn_analyzer(PQ_space_, PQ_evecs, nroot_);	

	std::vector<double> davidson;
	if(options_.get_str("SIZE_CORRECTION") == "DAVIDSON" ){
		davidson = davidson_correction( P_space_ , P_evals, PQ_evecs, PQ_space_, PQ_evals ); 
	}
	for( auto& i : davidson ){
		outfile->Printf("\n Davidson corr: %1.9f", i);
	}


    for (int i = 0; i < nroot_; ++ i){
        double abs_energy = PQ_evals->get(i) + nuclear_repulsion_energy_ + fci_ints_->scalar_energy();
        double exc_energy = pc_hartree2ev * (PQ_evals->get(i) - PQ_evals->get(0));
        outfile->Printf("\n  * Adaptive-CI Energy Root %3d        = %.12f Eh = %8.4f eV",i + 1,abs_energy,exc_energy);
        outfile->Printf("\n  * Adaptive-CI Energy Root %3d + EPT2 = %.12f Eh = %8.4f eV",i + 1,abs_energy + multistate_pt2_energy_correction_[i],
                exc_energy + pc_hartree2ev * (multistate_pt2_energy_correction_[i] - multistate_pt2_energy_correction_[0]));
		if(options_.get_str("SIZE_CORRECTION") == "DAVIDSON" ){
        outfile->Printf("\n  * Adaptive-CI Energy Root %3d + D1   = %.12f Eh = %8.4f eV",i + 1,abs_energy + davidson[i],
                exc_energy + pc_hartree2ev * (davidson[i] - davidson[0]));
		}
    }


	if(options_.get_bool("DETERMINANT_HISTORY")){
		outfile->Printf("\n Det history (number,cycle,origin)");
		size_t counter = 0;
		for( auto &I : PQ_space_ ){
			outfile->Printf("\n Det number : %zu", counter);
			for( auto &n : det_history_[I]){
				outfile->Printf("\n %zu	   %s", n.first, n.second.c_str());		
			}
			++counter;
		}
	}
	if( form_1_RDM_ ){
	//Compute and print 1-RDM
		SharedMatrix Dalpha(new Matrix("Dalpha", nmo_, nmo_));
		SharedMatrix Dbeta(new Matrix("Dbeta", nmo_, nmo_));

		compute_1rdm(Dalpha,Dbeta,PQ_space_,PQ_evecs,nroot_);
		diagonalize_order nMatz = evals_only_descending;

		SharedVector no_occnum(new Vector("NO occ num", nmo_));
		SharedMatrix NO_evecs(new Matrix("NO Evecs", nmo_,nmo_));
		oRDM_->diagonalize(NO_evecs, no_occnum, nMatz);
		no_occnum->print();

		std::vector<int> active_space(nirrep_, 0);
		for(size_t p = 0, maxp = oRDM_->nrow(); p < maxp; ++p){
			if( (oRDM_->get(p,p) >= 0.02) and (oRDM_->get(p,p) <= 1.98) ){
				active_space[mo_symmetry_[p]] += 1;
			}else{
				continue;
			}
		}
		outfile->Printf("\n Suggested active space from ACI:  \n  [");
		for(int i = 0; i < nirrep_; ++i) outfile->Printf(" %d", active_space[i]);
		outfile->Printf(" ]");
	}

    outfile->Printf("\n\n  %s: %f s","Adaptive-CI (bitset) ran in ",t_iamrcisd.elapsed());
    outfile->Printf("\n\n  %s: %d","Saving information for root",options_.get_int("ROOT") + 1);
    outfile->Flush();

    double root_energy = PQ_evals->get(options_.get_int("ROOT")) + nuclear_repulsion_energy_ + fci_ints_->scalar_energy();
    double root_energy_pt2 = root_energy + multistate_pt2_energy_correction_[options_.get_int("ROOT")];
    Process::environment.globals["CURRENT ENERGY"] = root_energy;
    Process::environment.globals["ACI ENERGY"] = root_energy;
    Process::environment.globals["ACI+PT2 ENERGY"] = root_energy_pt2;

    return PQ_evals->get(options_.get_int("ROOT")) + nuclear_repulsion_energy_ + fci_ints_->scalar_energy();
}


void AdaptiveCI::find_q_space(int nroot,SharedVector evals,SharedMatrix evecs)
{
    boost::timer t_ms_build;

    // This hash saves the determinant coupling to the model space eigenfunction
    det_hash<std::vector<double> > V_hash;

    for (size_t I = 0, max_I = P_space_.size(); I < max_I; ++I){
        STLBitsetDeterminant& det = P_space_[I];
        generate_excited_determinants(nroot,I,evecs,det,V_hash);
    }
    outfile->Printf("\n  %s: %zu determinants","Dimension of the SD space",V_hash.size());
    outfile->Printf("\n  %s: %f s\n","Time spent building the model space",t_ms_build.elapsed());
    outfile->Flush();

    // This will contain all the determinants
    PQ_space_.clear();

    // Add the P-space determinants and zero the hash
    for (size_t J = 0, max_J = P_space_.size(); J < max_J; ++J){
	//	outfile->Printf("\n  det: %s", P_space_[J].str().c_str());
        PQ_space_.push_back(P_space_[J]);
        V_hash.erase(P_space_[J]);
    }

    boost::timer t_ms_screen;

    std::vector<double> C1(nroot_,0.0);
    std::vector<double> E2(nroot_,0.0);
	std::vector<double> e2(nroot_,0.0);
    std::vector<double> ept2(nroot_,0.0);
	double criteria;
    std::vector<std::pair<double,STLBitsetDeterminant>> sorted_dets;

	// Define coupling out of loop, assume perturb_select_ = false	
	std::function<double (double A, double B, double C)> C1_eq = [](double A, double B, double C)->double 
		{return 0.5 * ( (B - C) - sqrt( (B - C)*(B - C) + 4.0 * A*A) ) / A;};
  
	std::function< double (double A, double B, double C)> E2_eq = [](double A, double B, double C)->double
        {return 0.5 * ( (B - C) - sqrt( (B - C)*(B - C) + 4.0 * A*A) );};

	if(perturb_select_){
		C1_eq = [](double A, double B, double C)->double {return -A / (B - C); }; 
		E2_eq = [](double A, double B, double C)->double {return -A * A/ (B - C);}; 
	}else{
		outfile->Printf("\n  Using non-perturbative energy estimates");
	}

    // Check the coupling between the reference and the SD space
    for (const auto& it : V_hash){
        double EI = it.first.energy();
        for (int n = 0; n < nroot; ++n){
            double V = it.second[n];
            double C1_I = C1_eq(V, EI, evals->get(n) );
            double E2_I = E2_eq(V, EI, evals->get(n) );

            C1[n] = std::fabs(C1_I);
            E2[n] = std::fabs(E2_I);

			e2[n] = E2_I;
        }

		if(ex_alg_ == "STATE_AVERAGE" and nroot_ != 1){
			criteria = average_q_values(nroot, C1, E2);
		}else{
			criteria = root_select(nroot, C1, E2);
		}

        if (aimed_selection_){
            sorted_dets.push_back(std::make_pair(criteria,it.first));
		}else{
            if (std::fabs(criteria) > tau_q_){
                PQ_space_.push_back(it.first);
            }else{
                for (int n = 0; n < nroot; ++n){
                    ept2[n] += e2[n];
                }
            }
        }
    } // end loop over determinants 
    if (aimed_selection_){
        // Sort the CI coefficients in ascending order
        std::sort(sorted_dets.begin(),sorted_dets.end(),pairComp);

        double sum = 0.0;
        size_t last_excluded = 0;
        for (size_t I = 0, max_I = sorted_dets.size(); I < max_I; ++I){
            const STLBitsetDeterminant& det = sorted_dets[I].second;
            if (sum + sorted_dets[I].first < tau_q_){
                sum += sorted_dets[I].first;
                double EI = det.energy();
                const std::vector<double>& V_vec = V_hash[det];
                for (int n = 0; n < nroot; ++n){
                    double V = V_vec[n];
                    double E2_I = E2_eq( V, EI, evals->get(n) );

                    ept2[n] += E2_I;
                }
                last_excluded = I;
            }else{
                PQ_space_.push_back(sorted_dets[I].second);
                det_history_[sorted_dets[I].second].push_back(std::make_pair(cycle_, "Q"));
            }
        }

        // add missing determinants that have the same weight as the last one included
        if (add_aimed_degenerate_){
            size_t num_extra = 0;
            for (size_t I = 0, max_I = last_excluded; I < max_I; ++I){
                size_t J = last_excluded - I;
                if (std::fabs(sorted_dets[last_excluded + 1].first - sorted_dets[J].first) < 1.0e-9){
                    PQ_space_.push_back(sorted_dets[J].second);
                    det_history_[sorted_dets[J].second].push_back(std::make_pair(cycle_, "Q"));
                    num_extra++;
                }else{
                    break;
                }
            }
            if (num_extra > 0){
                outfile->Printf("\n  Added %zu missing determinants in aimed selection.",num_extra);
            }
        }
    }

    multistate_pt2_energy_correction_ = ept2;

    outfile->Printf("\n  %s: %zu determinants","Dimension of the P + Q space",PQ_space_.size());
    outfile->Printf("\n  %s: %f s","Time spent screening the model space",t_ms_screen.elapsed());
    outfile->Flush();
}

double AdaptiveCI::average_q_values( int nroot,std::vector<double> C1, std::vector<double>E2)
{
	// f_E2 and f_C1 will store the selected function of the chosen q criteria
	// This functions should only be called when nroot_ > 1
	
	double f_C1 = 0.0;
	double f_E2 = 0.0;

	std::vector<double> dE2(nroot, 0.0);

	q_rel_ = options_.get_bool("Q_REL");

	if(q_rel_ == true and nroot > 1){
		if( q_reference_ == "ADJACENT" ){
			for( int n = 1; n < nroot; ++n){
				dE2[n] = std::fabs(E2[n-1] - E2[n]);
			}
		}else{ //Default to "GS"
			for( int n = 1; n < nroot; ++n){
				dE2[n] = std::fabs(E2[n] - E2[0]);
			}
		}
	}else if(q_rel_ == true and nroot == 1){
		q_rel_ = false;
	}

	//Choose the function of the couplings for each root
	//If nroot = 1, choose the max
	
	if( pq_function_ == "MAX" or nroot == 1 ){
		f_C1 = *std::max_element(C1.begin(), C1.end());
		f_E2 = (q_rel_ and (nroot!=1)) ? *std::max_element(dE2.begin(), dE2.end()) : 
										 *std::max_element(E2.begin(), E2.end() );
	}else if( pq_function_ == "AVERAGE" ){
		double C1_average = 0.0;
		double E2_average = 0.0;
		double dE2_average = 0.0;
		double dim_inv = 1.0 / nroot;
		for(int n = 0; n < nroot; ++n){
			C1_average += C1[n] * dim_inv;
			E2_average += E2[n] * dim_inv;
		}
		if(q_rel_){
			double inv = 1.0 / (nroot - 1.0);
			for(int n = 1; n < nroot; ++n){
				dE2_average += dE2[n] * inv;
			}
		}
		f_C1 = C1_average;
		f_E2 = q_rel_ ? dE2_average : E2_average;
	}

	double select_value = 0.0;
	if(aimed_selection_){
		select_value = energy_selection_ ? f_E2 : (f_C1*f_C1);
	}else{
		select_value = energy_selection_ ? f_E2 : f_C1;
	}

	return select_value;
}

double AdaptiveCI::root_select( int nroot, std::vector<double> C1, std::vector<double> E2)
{
	double select_value;
	ref_root_ = options_.get_int("ROOT");

	if(ref_root_ + 1 > nroot_){
		throw PSIEXCEPTION("\n  Your selection is not valid. Check ROOT in options.");
	}

	if(nroot == 1){
		ref_root_ = 0;
	}

	if(aimed_selection_){
		select_value = energy_selection_ ? E2[ref_root_] : (C1[ref_root_]*C1[ref_root_]);
	}else{
		select_value = energy_selection_ ? E2[ref_root_] : C1[ref_root_];
	}

	return select_value;
}

void AdaptiveCI::generate_excited_determinants(int nroot,int I,SharedMatrix evecs,STLBitsetDeterminant& det,det_hash<std::vector<double>>& V_hash)
{
    std::vector<int> aocc = det.get_alfa_occ();
    std::vector<int> bocc = det.get_beta_occ();
    std::vector<int> avir = det.get_alfa_vir();
    std::vector<int> bvir = det.get_beta_vir();

    int noalpha = aocc.size();
    int nobeta  = bocc.size();
    int nvalpha = avir.size();
    int nvbeta  = bvir.size();

    // Generate aa excitations
    for (int i = 0; i < noalpha; ++i){
        int ii = aocc[i];
        for (int a = 0; a < nvalpha; ++a){
            int aa = avir[a];
            if ((mo_symmetry_[ii] ^ mo_symmetry_[aa]) == 0){
                STLBitsetDeterminant new_det(det);
                new_det.set_alfa_bit(ii,false);
                new_det.set_alfa_bit(aa,true);
                if(P_space_map_.find(new_det) == P_space_map_.end()){
                    double HIJ = det.slater_rules_single_alpha(ii,aa);
                    if (V_hash.count(new_det) == 0){
                        V_hash[new_det] = std::vector<double>(nroot);
                    }
                    for (int n = 0; n < nroot; ++n){
                        V_hash[new_det][n] += HIJ * evecs->get(I,n);
                    }
                }
            }
        }
    }

    for (int i = 0; i < nobeta; ++i){
        int ii = bocc[i];
        for (int a = 0; a < nvbeta; ++a){
            int aa = bvir[a];
            if ((mo_symmetry_[ii] ^ mo_symmetry_[aa]) == 0){
                STLBitsetDeterminant new_det(det);
                new_det.set_beta_bit(ii,false);
                new_det.set_beta_bit(aa,true);
                if(P_space_map_.find(new_det) == P_space_map_.end()){
                    double HIJ = det.slater_rules_single_beta(ii,aa);
                    if (V_hash.count(new_det) == 0){
                        V_hash[new_det] = std::vector<double>(nroot);
                    }
                    for (int n = 0; n < nroot; ++n){
                        V_hash[new_det][n] += HIJ * evecs->get(I,n);
                    }
                }
            }
        }
    }

    // Generate aa excitations
    for (int i = 0; i < noalpha; ++i){
        int ii = aocc[i];
        for (int j = i + 1; j < noalpha; ++j){
            int jj = aocc[j];
            for (int a = 0; a < nvalpha; ++a){
                int aa = avir[a];
                for (int b = a + 1; b < nvalpha; ++b){
                    int bb = avir[b];
                    if ((mo_symmetry_[ii] ^ mo_symmetry_[jj] ^ mo_symmetry_[aa] ^ mo_symmetry_[bb]) == 0){
                        STLBitsetDeterminant new_det(det);
                        new_det.set_alfa_bit(ii,false);
                        new_det.set_alfa_bit(jj,false);
                        new_det.set_alfa_bit(aa,true);
                        new_det.set_alfa_bit(bb,true);
                        if(P_space_map_.find(new_det) == P_space_map_.end()){
							double HIJ = fci_ints_->tei_aa(ii,jj,aa,bb);

							HIJ *= det.slater_sign_alpha(ii) * det.slater_sign_alpha(jj) * new_det.slater_sign_alpha(aa) * new_det.slater_sign_alpha(bb);

                            if (V_hash.count(new_det) == 0){
                                V_hash[new_det] = std::vector<double>(nroot);
                            }
                            for (int n = 0; n < nroot; ++n){
                                V_hash[new_det][n] += HIJ * evecs->get(I,n);
                            }
                        }
                    }
                }
            }
        }
    }

    for (int i = 0; i < noalpha; ++i){
        int ii = aocc[i];
        for (int j = 0; j < nobeta; ++j){
            int jj = bocc[j];
            for (int a = 0; a < nvalpha; ++a){
                int aa = avir[a];
                for (int b = 0; b < nvbeta; ++b){
                    int bb = bvir[b];
                    if ((mo_symmetry_[ii] ^ mo_symmetry_[jj] ^ mo_symmetry_[aa] ^ mo_symmetry_[bb]) == 0){
                        STLBitsetDeterminant new_det(det);
                        new_det.set_alfa_bit(ii,false);
                        new_det.set_beta_bit(jj,false);
                        new_det.set_alfa_bit(aa,true);
                        new_det.set_beta_bit(bb,true);
                        if(P_space_map_.find(new_det) == P_space_map_.end()){
							double HIJ = fci_ints_->tei_ab(ii,jj,aa,bb);

							HIJ *= det.slater_sign_alpha(ii) * det.slater_sign_beta(jj) * new_det.slater_sign_alpha(aa) * new_det.slater_sign_beta(bb);

                            if (V_hash.count(new_det) == 0){
                                V_hash[new_det] = std::vector<double>(nroot);
                            }
                            for (int n = 0; n < nroot; ++n){
                                V_hash[new_det][n] += HIJ * evecs->get(I,n);
                            }
                        }
                    }
                }
            }
        }
    }
    for (int i = 0; i < nobeta; ++i){
        int ii = bocc[i];
        for (int j = i + 1; j < nobeta; ++j){
            int jj = bocc[j];
            for (int a = 0; a < nvbeta; ++a){
                int aa = bvir[a];
                for (int b = a + 1; b < nvbeta; ++b){
                    int bb = bvir[b];
                    if ((mo_symmetry_[ii] ^ (mo_symmetry_[jj] ^ (mo_symmetry_[aa] ^ mo_symmetry_[bb]))) == 0){
                        STLBitsetDeterminant new_det(det);
                        new_det.set_beta_bit(ii,false);
                        new_det.set_beta_bit(jj,false);
                        new_det.set_beta_bit(aa,true);
                        new_det.set_beta_bit(bb,true);
                        if(P_space_map_.find(new_det) == P_space_map_.end()){
                            double HIJ = fci_ints_->tei_bb(ii,jj,aa,bb);

							HIJ *= det.slater_sign_beta(ii) * det.slater_sign_beta(jj) * new_det.slater_sign_beta(aa) * new_det.slater_sign_beta(bb);
                            if (V_hash.count(new_det) == 0){
                                V_hash[new_det] = std::vector<double>(nroot);
                            }
                            for (int n = 0; n < nroot; ++n){
                                V_hash[new_det][n] += HIJ * evecs->get(I,n);
                            }
                        }
                    }
                }
            }
        }
    }
}

void AdaptiveCI::generate_screened_excited_determinants(int nroot,int I,SharedMatrix evecs,STLBitsetDeterminant& det,det_hash<std::vector<double>>& V_hash)
{
    std::vector<int> aocc = det.get_alfa_occ();
    std::vector<int> bocc = det.get_beta_occ();
    std::vector<int> avir = det.get_alfa_vir();
    std::vector<int> bvir = det.get_beta_vir();

    int noalpha = aocc.size();
    int nobeta  = bocc.size();
    int nvalpha = avir.size();
    int nvbeta  = bvir.size();
	size_t nscreened = 0;

    // Generate aa excitations
    for (int i = 0; i < noalpha; ++i){
        int ii = aocc[i];
        for (int a = 0; a < nvalpha; ++a){
            int aa = avir[a];
            if ((mo_symmetry_[ii] ^ mo_symmetry_[aa]) == 0){
                STLBitsetDeterminant new_det(det);
                new_det.set_alfa_bit(ii,false);
                new_det.set_alfa_bit(aa,true);
                if(P_space_map_.find(new_det) == P_space_map_.end()){
                    double HIJ = det.slater_rules_single_alpha(ii,aa);
					if ( (HIJ * evecs->get_row(0,I)->norm() ) > tau_q_ ){
						V_hash[new_det] = std::vector<double>(nroot);
                    	for (int n = 0; n < nroot; ++n){
                    	    V_hash[new_det][n] += HIJ * evecs->get(I,n);
                    	}
					}else{
						nscreened++;
					}
                }
            }
        }
    }

    for (int i = 0; i < nobeta; ++i){
        int ii = bocc[i];
        for (int a = 0; a < nvbeta; ++a){
            int aa = bvir[a];
            if ((mo_symmetry_[ii] ^ mo_symmetry_[aa]) == 0){
                STLBitsetDeterminant new_det(det);
                new_det.set_beta_bit(ii,false);
                new_det.set_beta_bit(aa,true);
                if(P_space_map_.find(new_det) == P_space_map_.end()){
                    double HIJ = det.slater_rules_single_beta(ii,aa);
					if ( (HIJ * evecs->get_row(0,I)->norm()) > tau_q_ ){
                        V_hash[new_det] = std::vector<double>(nroot);
						for (int n = 0; n < nroot; ++n){
							V_hash[new_det][n] += HIJ * evecs->get(I,n);
						}
					}else{
						nscreened++;
					}
                }
            }
        }
    }

    // Generate aa excitations
    for (int i = 0; i < noalpha; ++i){
        int ii = aocc[i];
        for (int j = i + 1; j < noalpha; ++j){
            int jj = aocc[j];
            for (int a = 0; a < nvalpha; ++a){
                int aa = avir[a];
                for (int b = a + 1; b < nvalpha; ++b){
                    int bb = avir[b];
                    if ((mo_symmetry_[ii] ^ mo_symmetry_[jj] ^ mo_symmetry_[aa] ^ mo_symmetry_[bb]) == 0){
                        STLBitsetDeterminant new_det(det);
                        new_det.set_alfa_bit(ii,false);
                        new_det.set_alfa_bit(jj,false);
                        new_det.set_alfa_bit(aa,true);
                        new_det.set_alfa_bit(bb,true);
                        if(P_space_map_.find(new_det) == P_space_map_.end()){
                            double HIJ = fci_ints_->tei_aa(ii,jj,aa,bb);

                            HIJ *= det.slater_sign_alpha(ii) * det.slater_sign_alpha(jj) * new_det.slater_sign_alpha(aa) * new_det.slater_sign_alpha(bb);
							
							if ( (HIJ * evecs->get_row(0,I)->norm()) > tau_q_ ){
                                V_hash[new_det] = std::vector<double>(nroot);
								for (int n = 0; n < nroot; ++n){
									V_hash[new_det][n] += HIJ * evecs->get(I,n);
								}
                            }else{
								nscreened++;
							}
                        }
                    }
                }
            }
        }
    }

    for (int i = 0; i < noalpha; ++i){
        int ii = aocc[i];
        for (int j = 0; j < nobeta; ++j){
            int jj = bocc[j];
            for (int a = 0; a < nvalpha; ++a){
                int aa = avir[a];
                for (int b = 0; b < nvbeta; ++b){
                    int bb = bvir[b];
                    if ((mo_symmetry_[ii] ^ mo_symmetry_[jj] ^ mo_symmetry_[aa] ^ mo_symmetry_[bb]) == 0){
                        STLBitsetDeterminant new_det(det);
                        new_det.set_alfa_bit(ii,false);
                        new_det.set_beta_bit(jj,false);
                        new_det.set_alfa_bit(aa,true);
                        new_det.set_beta_bit(bb,true);
                        if(P_space_map_.find(new_det) == P_space_map_.end()){
                            double HIJ = fci_ints_->tei_ab(ii,jj,aa,bb);

                            HIJ *= det.slater_sign_alpha(ii) * det.slater_sign_beta(jj) * new_det.slater_sign_alpha(aa) * new_det.slater_sign_beta(bb);

							if ( (HIJ * evecs->get_row(0,I)->norm()) > tau_q_ ){
                                V_hash[new_det] = std::vector<double>(nroot);
								for (int n = 0; n < nroot; ++n){
									V_hash[new_det][n] += HIJ * evecs->get(I,n);
								}
                            }else{
								nscreened++;
							}
                        }
                    }
                }
            }
        }
    }
    for (int i = 0; i < nobeta; ++i){
        int ii = bocc[i];
        for (int j = i + 1; j < nobeta; ++j){
            int jj = bocc[j];
            for (int a = 0; a < nvbeta; ++a){
                int aa = bvir[a];
                for (int b = a + 1; b < nvbeta; ++b){
                    int bb = bvir[b];
                    if ((mo_symmetry_[ii] ^ (mo_symmetry_[jj] ^ (mo_symmetry_[aa] ^ mo_symmetry_[bb]))) == 0){
                        STLBitsetDeterminant new_det(det);
                        new_det.set_beta_bit(ii,false);
                        new_det.set_beta_bit(jj,false);
                        new_det.set_beta_bit(aa,true);
                        new_det.set_beta_bit(bb,true);
                        if(P_space_map_.find(new_det) == P_space_map_.end()){
                            double HIJ = fci_ints_->tei_bb(ii,jj,aa,bb);

                            HIJ *= det.slater_sign_beta(ii) * det.slater_sign_beta(jj) * new_det.slater_sign_beta(aa) * new_det.slater_sign_beta(bb);
							if ( (HIJ * evecs->get_row(0,I)->norm()) > tau_q_ ){
                                V_hash[new_det] = std::vector<double>(nroot);
								for (int n = 0; n < nroot; ++n){
                            	    V_hash[new_det][n] += HIJ * evecs->get(I,n);
								}
                            }else{
								nscreened++;
							}
                        }
                    }
                }
            }
        }
    }
	outfile->Printf("\n %zu determinants were removed from the SD space. ");
}


void AdaptiveCI::generate_pair_excited_determinants(int nroot,int I,SharedMatrix evecs,STLBitsetDeterminant& det,det_hash<std::vector<double>>& V_hash)
{
    std::vector<int> aocc = det.get_alfa_occ();
    std::vector<int> bocc = det.get_beta_occ();
    std::vector<int> avir = det.get_alfa_vir();
    std::vector<int> bvir = det.get_beta_vir();

    int noalpha = aocc.size();
    int nobeta  = bocc.size();
    int nvalpha = avir.size();
    int nvbeta  = bvir.size();

    // Generate aa excitations
    for (int i = 0; i < noalpha; ++i){
        int ii = aocc[i];
        for (int a = 0; a < nvalpha; ++a){
            int aa = avir[a];
            if ((mo_symmetry_[ii] ^ mo_symmetry_[aa]) == 0){
                STLBitsetDeterminant new_det(det);
                new_det.set_alfa_bit(ii,false);
                new_det.set_alfa_bit(aa,true);
                if(P_space_map_.find(new_det) == P_space_map_.end()){
                    double HIJ = det.slater_rules(new_det);
                    if (V_hash.count(new_det) == 0){
                        V_hash[new_det] = std::vector<double>(nroot);
                    }
                    for (int n = 0; n < nroot; ++n){
                        V_hash[new_det][n] += HIJ * evecs->get(I,n);
                    }
                }
            }
        }
    }

    for (int i = 0; i < nobeta; ++i){
        int ii = bocc[i];
        for (int a = 0; a < nvbeta; ++a){
            int aa = bvir[a];
            if ((mo_symmetry_[ii] ^ mo_symmetry_[aa])  == 0){
                STLBitsetDeterminant new_det(det);
                new_det.set_beta_bit(ii,false);
                new_det.set_beta_bit(aa,true);
                if(P_space_map_.find(new_det) == P_space_map_.end()){
                    double HIJ = det.slater_rules(new_det);
                    if (V_hash.count(new_det) == 0){
                        V_hash[new_det] = std::vector<double>(nroot);
                    }
                    for (int n = 0; n < nroot; ++n){
                        V_hash[new_det][n] += HIJ * evecs->get(I,n);
                    }
                }
            }
        }
    }

    // Generate a/b pair excitations

    for (int i = 0; i < noalpha; ++i){
        int ii = aocc[i];
        if (det.get_beta_bit(ii)){
            int jj = ii;
            for (int a = 0; a < nvalpha; ++a){
                int aa = avir[a];
                if (not det.get_beta_bit(aa)){
                    int bb = aa;
                    STLBitsetDeterminant new_det(det);
                    new_det.set_alfa_bit(ii,false);
                    new_det.set_beta_bit(jj,false);
                    new_det.set_alfa_bit(aa,true);
                    new_det.set_beta_bit(bb,true);
                    if(P_space_map_.find(new_det) == P_space_map_.end()){
                        double HIJ = det.slater_rules(new_det);
                        if (V_hash.count(new_det) == 0){
                            V_hash[new_det] = std::vector<double>(nroot);
                        }
                        for (int n = 0; n < nroot; ++n){
                            V_hash[new_det][n] += HIJ * evecs->get(I,n);
                        }
                    }
                }
            }
        }
    }
}

bool AdaptiveCI::check_convergence(std::vector<std::vector<double>>& energy_history,SharedVector evals)
{
    int nroot = evals->dim();

    if (energy_history.size() == 0){
        std::vector<double> new_energies;
        for (int n = 0; n < nroot; ++ n){
            double state_n_energy = evals->get(n) + nuclear_repulsion_energy_;
            new_energies.push_back(state_n_energy);
        }
        energy_history.push_back(new_energies);
        return false;
    }

    double old_avg_energy = 0.0;
    double new_avg_energy = 0.0;

    std::vector<double> new_energies;
    std::vector<double> old_energies = energy_history[energy_history.size() - 1];
    for (int n = 0; n < nroot; ++ n){
        double state_n_energy = evals->get(n) + nuclear_repulsion_energy_;
        new_energies.push_back(state_n_energy);
        new_avg_energy += state_n_energy;
        old_avg_energy += old_energies[n];
    }
    old_avg_energy /= static_cast<double>(nroot);
    new_avg_energy /= static_cast<double>(nroot);

    energy_history.push_back(new_energies);

    // Check for convergence
    return (std::fabs(new_avg_energy - old_avg_energy) < options_.get_double("E_CONVERGENCE"));
    //        // Check the history of energies to avoid cycling in a loop
    //        if(cycle > 3){
    //            bool stuck = true;
    //            for(int cycle_test = cycle - 2; cycle_test < cycle; ++cycle_test){
    //                for (int n = 0; n < nroot_; ++n){
    //                    if(std::fabs(energy_history[cycle_test][n] - energies[n]) < 1.0e-12){
    //                        stuck = true;
    //                    }
    //                }
    //            }
    //            if(stuck) break; // exit the cycle
    //        }
}

void AdaptiveCI::prune_q_space(std::vector<STLBitsetDeterminant>& large_space,std::vector<STLBitsetDeterminant>& pruned_space,
                               det_hash<int>& pruned_space_map,SharedMatrix evecs,int nroot)
{
    // Select the new reference space using the sorted CI coefficients
    pruned_space.clear();
    pruned_space_map.clear();

    // Create a vector that stores the absolute value of the CI coefficients
    std::vector<std::pair<double,size_t> > dm_det_list;
    for (size_t I = 0, max = large_space.size(); I < max; ++I){
        double criteria = 0.0;
        for (int n = 0; n < nroot; ++n){
            if(pq_function_ == "MAX"){
				criteria = std::max(criteria, std::fabs(evecs->get(I,n)));
			}else if(pq_function_ == "AVERAGE"){
				criteria += std::fabs(evecs->get(I,n));
			}
		}
		criteria /= static_cast<double>(nroot);
        dm_det_list.push_back(std::make_pair(criteria,I));
    }

    // Decide which determinants will go in pruned_space
    // Include all determinants such that
    // sum_I |C_I|^2 < tau_p, where the sum runs over all the excluded determinants
    if (aimed_selection_){
        // Sort the CI coefficients in ascending order
        std::sort(dm_det_list.begin(),dm_det_list.end());

        double sum = 0.0;
        size_t last_excluded = 0;
        for (size_t I = 0; I < large_space.size(); ++I){
            double dsum = std::pow(dm_det_list[I].first,2.0);
            if (sum + dsum < tau_p_){ // exclude small contributions that sum to less than tau_p
                sum += dsum;
                last_excluded = I;
            }else{
                pruned_space.push_back(large_space[dm_det_list[I].second]);
                pruned_space_map[large_space[dm_det_list[I].second]] = 1;
            }
        }

        // add missing determinants that have the same weight as the last one included
        if (add_aimed_degenerate_){
            size_t num_extra = 0;
            for (size_t I = 0, max_I = last_excluded; I < max_I; ++I){
                size_t J = last_excluded - I;
                if (std::fabs(dm_det_list[last_excluded + 1].first - dm_det_list[J].first) < 1.0e-9){
                    pruned_space.push_back(large_space[dm_det_list[J].second]);
                    pruned_space_map[large_space[dm_det_list[J].second]] = 1;
                    num_extra += 1;
                }else{
                    break;
                }
            }
            if (num_extra > 0){
                outfile->Printf("\n  Added %zu missing determinants in aimed selection.",num_extra);
            }
        }
    }
    // Include all determinants such that |C_I| > tau_p
    else{
        for (size_t I = 0; I < large_space.size(); ++I){
            if (dm_det_list[I].first > tau_p_){
                pruned_space.push_back(large_space[dm_det_list[I].second]);
                pruned_space_map[large_space[dm_det_list[I].second]] = 1;
            }
        }
    }
}


bool AdaptiveCI::check_stuck(std::vector<std::vector<double>>& energy_history, SharedVector evals)
{
	int nroot = evals->dim();
	if(cycle_ < 3){
		return false;
	}else{
		std::vector<double> av_energies;
		for(int i = 0; i < cycle_; ++i){
			double energy = 0.0;
			for(int n = 0; n < nroot; ++n){
				energy += energy_history[i][n];
			}
			energy /= static_cast<double>(nroot);
			av_energies.push_back(energy);
		}

		if( std::fabs( av_energies[cycle_ - 1] - av_energies[ cycle_ - 3] ) < options_.get_double("E_CONVERGENCE") and
			std::fabs( av_energies[cycle_] - av_energies[cycle_ - 2] ) < options_.get_double("E_CONVERGENCE") ){
			return true;
		}else{
			return false;
		}
	}
}

pVector<std::pair<double, double>, std::pair<size_t,double>> AdaptiveCI::compute_spin(std::vector<STLBitsetDeterminant> space,
																					  SharedMatrix evecs,
																					  int nroot)
{
	double norm;
	double S2;
	double S;
	pVector<std::pair<double,double>, std::pair<size_t, double> > spin_vec;

	for(int n = 0; n < nroot; ++n){
		//Compute the expectation value of the spin
		size_t max_sample = 1000;
		size_t max_I = 0;
		double sum_weight = 0.0;
		pVector<double, size_t> det_weight;

		for(size_t I = 0, max = space.size(); I < max; ++I){
			det_weight.push_back(make_pair(evecs->get(I,n), I));
		}

		//Don't require the determinats to be pre-ordered

		std::sort(det_weight.begin(), det_weight.end());
		std::reverse(det_weight.begin(), det_weight.end());

		const double wfn_threshold = (space.size() < 10) ? 1.00: 0.95;
		for(size_t I = 0, max = space.size(); I < max; ++I){
			if( (sum_weight < wfn_threshold) and (I < max_sample)){
				sum_weight += det_weight[I].first * det_weight[I].first;
				max_I++;
			}else if(std::fabs(det_weight[I].first - det_weight[I-1].first) < 1.0e-6){
				//Special case, if there are several equivalent determinants
				sum_weight += det_weight[I].first * det_weight[I].first;
				max_I++;
			}else{
				break;
			}
		}
		
		S2 = 0.0;
		norm = 0.0;
		for(size_t sI = 0; sI < max_I; ++sI){
			size_t I = det_weight[sI].second;
			for(size_t sJ = 0; sJ < max_I; ++sJ){
				size_t J = det_weight[sJ].second;
				if(std::fabs(evecs->get(I,n) * evecs->get(J,n)) > 1.0e-12){
					const double S2IJ = space[I].spin2(space[J]);
					S2 += evecs->get(I,n) * evecs->get(J,n) * S2IJ;
				}
			}
			norm += evecs->get(I,n) * evecs->get(I,n);
		}

		S2 /= norm;
		S2  = std::fabs(S2);
		S   = std::fabs( 0.5*(std::sqrt(1.0 + 4.0*S2)-1.0) );
		spin_vec.push_back( make_pair(make_pair(S,S2), make_pair(max_I, sum_weight)));
	}
	return spin_vec;
}

void AdaptiveCI::wfn_analyzer(std::vector<STLBitsetDeterminant> det_space, SharedMatrix evecs, int nroot)
{

    std::vector<bool> occ(2*nact_,0);
    oVector<double,int,int> labeled_orb_en = sym_labeled_orbitals("RHF");
    for(int i = 0 ; i < nalpha_; ++i){
        occ[labeled_orb_en[i].second.second] = 1;
    }
    for(int i = 0; i < nbeta_; ++i){
        occ[nact_ + labeled_orb_en[i].second.second] = 1;
    } 
    
    STLBitsetDeterminant rdet(occ);
	auto ref_bits = rdet.bits();
	for(int n = 0; n < nroot; ++n){
		pVector<size_t,double> excitation_counter( 1 + (1 + cycle_) * 2 );
		pVector<double,size_t> det_weight;
		for( size_t I = 0, max = det_space.size(); I < max; ++I){
			det_weight.push_back(std::make_pair(std::fabs(evecs->get(I,n)),I));
		}

		std::sort(det_weight.begin(), det_weight.end());
		std::reverse(det_weight.begin(), det_weight.end());


		for(size_t I = 0, max = det_space.size(); I < max; ++I){
			int ndiff = 0;
			auto ex_bits = det_space[det_weight[I].second].bits();

			//Compute number of differences in both alpha and beta strings wrt ref
			for(size_t a = 0; a < nact_ *2; ++a){
				if(ref_bits[a] != ex_bits[a]){
					++ndiff;
				}
			}
			ndiff /= 2;
			excitation_counter[ndiff] = std::make_pair(excitation_counter[ndiff].first + 1,
													   excitation_counter[ndiff].second + det_weight[I].first * det_weight[I].first);
		}
		int order = 0;
		size_t det = 0;
		for(auto& i : excitation_counter){
			outfile->Printf("\n     %2d			%8zu		%.11f", order, i.first, i.second);
			det += i.first;
			if(det == det_space.size()) break;
			++order;
		}
		outfile->Printf("\n\n Highest-order excitation searched:     %zu  \n", excitation_counter.size() - 1);
	}
}

oVector<double, int, int> AdaptiveCI::sym_labeled_orbitals(std::string type)
{
	oVector<double, int, int> labeled_orb;

	if(type == "RHF" or type == "ROHF" or type == "ALFA"){
		
		// Create a vector of orbital energy and index pairs
		pVector<double, int> orb_e;
		int cumidx = 0;
		for(int h = 0; h < nirrep_; ++h){
			for(int a = 0; a < nactpi_[h]; ++a ){
                orb_e.push_back(make_pair(epsilon_a_->get(h,frzcpi_[h] + a), a + cumidx));
			}
			cumidx += nactpi_[h];
		}

		// Create a vector that stores the orbital energy, symmetry, and idx
		for( size_t a = 0; a < nact_; ++a){
			labeled_orb.push_back( make_pair(orb_e[a].first, make_pair(mo_symmetry_[a], orb_e[a].second) ) );
		}
		//Order by energy, low to high
		std::sort(labeled_orb.begin(), labeled_orb.end());
	}
	if(type == "BETA"){
		//Create a vector of orbital energies and index pairs
		pVector<double, int> orb_e;
		int cumidx = 0;
		for(int h  = 0; h < nirrep_; ++h){
			for(size_t a = 0, max = nactpi_[h]; a < max; ++a){
                orb_e.push_back(make_pair(epsilon_b_->get(h,frzcpi_[h] + a), a+cumidx));
			}
			cumidx += nactpi_[h];
		}

		//Create a vector that stores the orbital energy, sym, and idx
		for(size_t a = 0; a < nact_; ++a){
			labeled_orb.push_back(make_pair(orb_e[a].first, make_pair(mo_symmetry_[a], orb_e[a].second) ));
		}
		std::sort(labeled_orb.begin(), labeled_orb.end());
	}

//	for(int i = 0; i < nact_; ++i){
//		outfile->Printf("\n %1.5f    %d    %d", labeled_orb[i].first, labeled_orb[i].second.first, labeled_orb[i].second.second);
//	}

	return labeled_orb;
	
}

void AdaptiveCI::compute_1rdm( SharedMatrix A, SharedMatrix B, std::vector<STLBitsetDeterminant> det_space, SharedMatrix evecs, int nroot)
{
	// Make a vector of indices for core and active orbitals
	
	size_t ncmopi = 0;
	std::vector<size_t> idx_a;
	std::vector<size_t> idx_c;

	for(int h = 0; h < nirrep_; ++h){
		for( int i = 0; i < ncmopi_[h]; ++i){
			int idx = i + ncmopi;
			if( i < frzcpi_[h] ){
				idx_c.push_back(idx);
			}else if( i >= frzcpi_[h] and i < (frzcpi_[h] + ncmopi_[h])){
				idx_a.push_back(idx);
			}
		}
		ncmopi += nmopi_[h];
	}

	//Occupy frozen core with 1.0
	for(int p = 0; p < nfrzc_; ++p){
		size_t np = idx_c[p];
		A->set(np,np,1.0);
		B->set(np,np,1.0);
	}
	
	double trace = 0.0;
	for(int p = 0; p < ncmo_; ++p){
		//size_t np = idx_a[p];
		for(int q = p; q < nmo_; ++q){
			oRDM_->add(p,q, B->get(p,q));
			if(p ==q) trace += oRDM_->get(p,p);
		}
	}
	outfile->Printf("\n\n Trace of 1-RDM: %6.3f\n", trace); 
}

double AdaptiveCI::OneOP(const STLBitsetDeterminant &J, STLBitsetDeterminant &Jnew, const bool sp, const size_t &p, const size_t &q)
{
	STLBitsetDeterminant tmp = J;

	double sign = 1.0;

	if( sp == false ){
		if( tmp.get_alfa_bit(q)) {
			sign *= CheckSign(tmp.get_alfa_occ(),q);
			tmp.set_alfa_bit(q,0);
		}else{
			return 0.0;
		}

		if( !tmp.get_alfa_bit(p) ){
			sign *= CheckSign(tmp.get_alfa_occ(),p);
			tmp.set_alfa_bit(p,1);
			Jnew = tmp;
			return sign;
		}else{
			return 0.0;
		}
	}else{
		if( tmp.get_beta_bit(q) ){
			sign *= CheckSign(tmp.get_beta_occ(),q);
			tmp.set_beta_bit(q,0);
		}else{
			return 0.0;
		}
 
		if( !tmp.get_beta_bit(p) ){
			sign *= CheckSign(tmp.get_beta_occ(),p);
			tmp.set_beta_bit(p,1);
			Jnew = tmp;
			return sign;
		 }else{
			return 0.0;
		}
	}
}

double AdaptiveCI::CheckSign( std::vector<int> I, const int &n )
{
	size_t count = 0;
	for( int i = 0; i < n; ++i){
		
		if( I[i] ) count++;
	
	}

	return std::pow( -1.0, count % 2 );

}

void AdaptiveCI::print_wfn(std::vector<STLBitsetDeterminant> space,SharedMatrix evecs,int nroot)
{
	std::string state_label;
	std::vector<string> s2_labels({"singlet", "doublet", "triplet", "quartet", "quintet", "sextet","septet","octet","nonet", "decatet"});

    for (int n = 0; n < nroot; ++n){
        outfile->Printf("\n\n  Most important contributions to root %3d:",n);

        std::vector<std::pair<double,size_t> > det_weight;
        for (size_t I = 0; I < space.size(); ++I){
            det_weight.push_back(std::make_pair(std::fabs(evecs->get(I,n)),I));
        }
        std::sort(det_weight.begin(),det_weight.end());
        std::reverse(det_weight.begin(),det_weight.end());
        size_t max_dets = std::min(10,evecs->nrow());
        for (size_t I = 0; I < max_dets; ++I){
            outfile->Printf("\n  %3zu  %9.6f %.9f  %10zu %s",
                    I,
                    evecs->get(det_weight[I].second,n),
                    det_weight[I].first * det_weight[I].first,
                    det_weight[I].second,
                    space[det_weight[I].second].str().c_str());
        }

		auto spins = compute_spin(space,evecs,nroot);
		state_label = s2_labels[std::round(spins[n].first.first * 2.0)];
		root_spin_vec_.clear();
		root_spin_vec_[n] = make_pair(spins[n].first.first, spins[n].first.second);
        outfile->Printf("\n\n  Spin state for root %zu: S^2 = %5.3f, S = %5.3f, %s (from %zu determinants, %3.2f%)",
			n,
			spins[n].first.second,
			spins[n].first.first,
			state_label.c_str(),
			spins[n].second.first,
			100.0 * spins[n].second.second);
    }
	outfile->Flush();
}

void AdaptiveCI::full_spin_transform( std::vector< STLBitsetDeterminant > det_space, SharedMatrix cI, int nroot )
{
	Timer timer;
	outfile->Printf("\n  Performing spin projection...");

	// Build the S^2 Matrix
	size_t det_size = det_space.size();
	SharedMatrix S2(new Matrix("S^2", det_size, det_size));

	for(size_t I = 0; I < det_size; ++I ){
		for(size_t J = 0; J <= I; ++J){
			S2->set(I,J, det_space[I].spin2(det_space[J]) );
			S2->set(J,I, S2->get(I,J) );
		}
	}

	//Diagonalize S^2, evals will be in ascending order
	SharedMatrix T(new Matrix("T", det_size, det_size)); 
	SharedVector evals(new Vector("evals", det_size));
	S2->diagonalize(T, evals);

	//evals->print();	

	// Count the number of CSFs with correct spin
	// and get their indices wrt columns in T
	size_t csf_num = 0;
	size_t csf_idx = 0;
	double criteria = (0.25 * (wavefunction_multiplicity_ * wavefunction_multiplicity_ - 1.0));
	//double criteria = static_cast<double>(wavefunction_multiplicity_) - 1.0;
	for(size_t l = 0; l < det_size; ++l){
		if( std::fabs(evals->get(l) - criteria) <= 0.01 ){
			csf_num++;
		}else if( csf_num == 0 ){
			csf_idx++;
		}else{
			continue;
		}
	}
	outfile->Printf("\n  Number of CSFs: %zu", csf_num);

	// Perform the transformation wrt csf eigenvectors
	// CHECK FOR TRIPLET (SHOULD INCLUDE CSF_IDX
	SharedMatrix C_trans(new Matrix("C_trans", det_size, nroot));
	SharedMatrix C(new Matrix("C", det_size, nroot));
	C->gemm('t','n',csf_num,nroot,det_size,1.0,T,det_size,cI,nroot,0.0,nroot);
	C_trans->gemm('n','n',det_size,nroot, csf_num, 1.0,T,det_size,C,nroot,0.0,nroot);

	//Normalize transformed vectors
	for( int n = 0; n < nroot; ++n ){
		double denom = 0.0;
		for( size_t I = 0; I < det_size; ++I){
			denom += C_trans->get(I,n) * C_trans->get(I,n);
		}
		denom = std::sqrt( 1.0/denom );
		C_trans->scale_column( 0, n, denom );
	}
	PQ_spin_evecs_.reset(new Matrix("PQ SPIN EVECS", det_size, nroot));
	PQ_spin_evecs_ = C_trans->clone();

	outfile->Printf("\n  Time spent performing spin transformation: %6.6f", timer.get());
	outfile->Flush();
}

double AdaptiveCI::compute_spin_contamination( std::vector<STLBitsetDeterminant> space, SharedMatrix evecs, int nroot)
{
	auto spins = compute_spin(space, evecs, nroot);
	double spin_contam = 0.0;
	for(int n = 0; n < nroot; ++n){
		spin_contam += spins[n].first.second;
	}
	spin_contam /= static_cast<double>(nroot);
	spin_contam -= (0.25 * (wavefunction_multiplicity_ * wavefunction_multiplicity_ - 1.0));

	return spin_contam;
}

void AdaptiveCI::save_dets_to_file( std::vector<STLBitsetDeterminant> space, SharedMatrix evecs )
{
	//Use for single-root calculations only
	for(size_t I = 0, max = space.size(); I < max; ++I){
		det_list_ << space[I].str().c_str() << " " <<fabs(evecs->get(I,0))  << " ";
		for(size_t J = 0, maxJ = space.size(); J < maxJ; ++J){
			det_list_ << space[I].slater_rules(space[J]) << " ";
		}
		det_list_ << "\n";
	}
	det_list_ << "\n";
}

std::vector<double> AdaptiveCI::davidson_correction( std::vector<STLBitsetDeterminant> P_dets,  SharedVector P_evals, 
													 SharedMatrix PQ_evecs, std::vector<STLBitsetDeterminant> PQ_dets, SharedVector PQ_evals)
{
	outfile->Printf("\n  There are %zu PQ dets.", PQ_dets.size());
	outfile->Printf("\n  There are %zu P dets.", P_dets.size());
	
	// The energy correction per root
	std::vector<double> dc(nroot_,0.0);

	std::unordered_map<STLBitsetDeterminant, double, STLBitsetDeterminant::Hash> PQ_map;
	for(int n = 0; n < nroot_; ++n){
		
		//Build the map for each root
		for(size_t I = 0, max = PQ_dets.size(); I < max; ++I){
			PQ_map[PQ_dets[I]] = PQ_evecs->get(I,n);
		}
			
		//Compute the sum of c^2 of all P space dets 
		double c_sum = 0.0;
		for(auto& P : P_dets){
			c_sum += PQ_map[P] * PQ_map[P];
		}	
		c_sum = 1 - c_sum;
		outfile->Printf("\n c_sum : %1.12f", c_sum);
		dc[n] = c_sum * (PQ_evals->get(n) - P_evals->get(n));
	}	
	return dc;
}

}} // EndNamespaces

<|MERGE_RESOLUTION|>--- conflicted
+++ resolved
@@ -12,11 +12,7 @@
 #include "aci.h"
 #include "sparse_ci_solver.h"
 #include "stl_bitset_determinant.h"
-<<<<<<< HEAD
 #include "fci_vector.h"
-#include "mp2_nos.h"
-=======
->>>>>>> 9b7bfe37
 
 using namespace std;
 using namespace psi;
