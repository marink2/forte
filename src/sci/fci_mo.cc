--- conflicted
+++ resolved
@@ -2987,11 +2987,7 @@
     // modified from localize.cc
     print_h2("Localizing active orbitals");
 
-<<<<<<< HEAD
-    psi::SharedMatrix Ca = ints_->Ca();
-=======
     psi::SharedMatrix Ca = integral_->Ca();
->>>>>>> e1ae4f76
     auto Ca_actv = std::make_shared<psi::Matrix>("Ca active", Ca->rowspi(), actv_dim_);
 
     for (int h = 0; h < nirrep_; ++h) {
