--- conflicted
+++ resolved
@@ -176,11 +176,6 @@
     ambit::Tensor gh_bb  = ints->aptei_bb_block(cmo_to_mo,fomo_to_mo,cmo_to_mo,fomo_to_mo);
     ambit::Tensor gh2_ab = ints->aptei_ab_block(fomo_to_mo,cmo_to_mo,fomo_to_mo,cmo_to_mo);
 
-<<<<<<< HEAD
-//    for(auto cmo : cmo_to_mo){outfile->Printf("\n %lu", cmo);}
-//    for(auto fmo : fomo_to_mo){outfile->Printf("\n %lu", fmo);}
-=======
->>>>>>> 794a8b2f
     tei_gh_aa  = gh_aa.data();
     tei_gh_ab  = gh_ab.data();
     tei_gh_bb  = gh_bb.data();
